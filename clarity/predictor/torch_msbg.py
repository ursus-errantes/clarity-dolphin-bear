--- conflicted
+++ resolved
@@ -67,18 +67,6 @@
 
 
 def measure_rms(signal, sr, dB_rel_rms):
-<<<<<<< HEAD
-    """
-    measures toatal power of all 10 msec frams that are above a user-specified threshold
-    :param signal: input signal
-    :param sr: sampling rate
-    :param dB_rel_rms: threshold relative to first-stage rms
-        (if it is made of a 2*1 array, second value over rules.)
-        only single value supported currently
-    :return:
-    This is the percentage of frames that are required to be tracked for
-        measuring RMS (useful when DR compression changes histogram shape)
-=======
     """Measures toatal power of all 10 msec frams that are above a user-specified threshold
 
     Args:
@@ -89,7 +77,6 @@
     Returns:
         tuple: The percentage of frames that are required to be tracked for measuring RMS (useful when DR compression
                changes histogram shape)
->>>>>>> 326559c9
     """
     win_secs = 0.01
     # first RMS is of all signal
