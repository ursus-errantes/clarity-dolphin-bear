"""Module for HASPI, HASQI, HAAQI EBs"""
import logging

import numpy as np
from numba import jit
from scipy.signal import (
    butter,
    cheby2,
    convolve,
    correlate,
    firwin,
    group_delay,
    lfilter,
    resample_poly,
)

from clarity.enhancer.nalr import NALR

logger = logging.getLogger(__name__)


def ear_model(
    reference,
    reference_freq,
    processed,
    processed_freq,
    hearing_loss,
    itype,
    level1,
    nchan=32,
    m_delay=1,
    shift=0.02,
):
    """
    Function that implements a cochlear model that includes the middle ear,
    auditory filter bank, Outer Hair Cell (OHC) dynamic-range compression,
    and Inner Hair Cell (IHC) attenuation.

    The inputs are the reference and processed signals that are to be
    compared. The reference is at the reference intensity (e.g. 65 dB SPL
    or with NAL-R amplification) and has no other processing. The processed
    signal is the hearing-aid output, and is assumed to have the same or
    greater group delay compared to the reference.

    The function outputs the envelopes of the signals after OHC compression
    and IHC loss attenuation.

    Arguments:
        reference (np.ndarray): reference signal: should be adjusted to 65 dB SPL
            (itype=0 or 1) or to 65 dB SPL plus NAL-R gain (itype=2)
        reference_freq (int): sampling rate for the reference signal, Hz
        processed (np.ndarray): processed signal (e.g. hearing-aid output) includes
            HA gain
        processed_freq (int): sampling rate for the processed signal, Hz
        hearing_loss (np.ndarray): audiogram giving the hearing loss in dB at 6
            audiometric frequencies: [250, 500, 1000, 2000, 4000, 6000] Hz
        itype (int): purpose for the calculation:
             0=intelligibility: reference is normal hearing and must not
               include NAL-R EQ
             1=quality: reference does not include NAL-R EQ
             2=quality: reference already has NAL-R EQ applied
        level1:   level calibration: signal RMS=1 corresponds to Level1 dB SPL
        nchan (int): auditory frequency bands
        m_delay (int): Compensate for the gammatone group delay.
        shift (float): Basal shift of the basilar membrane length

    Returns:
        reference_db (): envelope for the reference in each band
        reference_basilar_membrane (): BM motion for the reference in each band
        processed_db (): envelope for the processed signal in each band
        processed_basilar_membrane (): BM motion for the processed signal in each band
        reference_sl (): compressed RMS average reference in each band converted
            to dB SL
        processed_sl (): compressed RMS average output in each band converted to dB SL
        freq_sample (): sampling rate in Hz for the model outputs

    Updates:
    James M. Kates, 27 October 2011.
    Basilar Membrane added 30 Dec 2011.
    Revised 19 June 2012.
    Remove match of reference RMS level to processed 29 August 2012.
    IHC adaptation added 1 October 2012.
    Basilar Membrane envelope converted to dB SL, 2 Oct 2012.
    Filterbank group delay corrected, 14 Dec 2012.
    Translated from MATLAB to Python by Zuzanna Podwinska, March 2022.
    Updated by Gerardo Roa Dabike, September 2022.
    """

    # Processing parameters
    # OHC and IHC parameters for the hearing loss
    # Auditory filter center frequencies span 80 to 8000 Hz.
    _center_freq = center_frequency(nchan)  # Center frequencies on an ERB scale

    # Cochlear model parameters for the processed signal
    (
        attn_ohc_y,
        bandwidth_min_y,
        low_knee_y,
        compression_ratio_y,
        attn_ihc_y,
    ) = loss_parameters(hearing_loss, _center_freq)

    # The cochlear model parameters for the reference are the same as for the hearing
    # loss if calculating quality, but are for normal hearing if calculating
    # intelligibility.
    if itype == 0:
        hearing_loss_x = [0] * len(hearing_loss)
    else:
        hearing_loss_x = hearing_loss
    [
        attn_ohc_x,
        bandwidth_min_x,
        low_knee_x,
        compression_ratio_x,
        attn_ihc_x,
    ] = loss_parameters(hearing_loss_x, _center_freq)

    # Parameters for the control filter bank
    hl_max = [100, 100, 100, 100, 100, 100]
    _center_freq_control = center_frequency(
        nchan, shift
    )  # Center frequencies for the control
    _, bandwidth_1, _, _, _ = loss_parameters(hl_max, _center_freq_control)
    # Maximum BW for the control

    # Input signal adjustments
    # Convert the signals to 24 kHz sampling rate.
    # Using 24 kHz guarantees that all of the cochlear filters have the same shape
    # independent of the incoming signal sampling rates
    reference_24hz, _ = resample_24khz(reference, reference_freq)
    processed_24hz, freq_sample = resample_24khz(processed, processed_freq)

    # Check file sizes
    min_signal_length = min(len(reference_24hz), len(processed_24hz))
    reference_24hz = reference_24hz[:min_signal_length]
    processed_24hz = processed_24hz[:min_signal_length]

    # Bulk broadband signal alignment
    reference_24hz, processed_24hz = input_align(reference_24hz, processed_24hz)
    nsamp = len(reference_24hz)

    # For HASQI, here add NAL-R equalization if the quality reference doesn't
    # already have it.
    if itype == 1:
        nfir = 140  # Length in samples of the FIR NAL-R EQ filter (24-kHz rate)
        enhancer = NALR(nfir, freq_sample)
        aud = [250, 500, 1000, 2000, 4000, 6000]
        nalr_fir, _ = enhancer.build(hearing_loss, aud)
        reference_24hz = convolve(reference_24hz, nalr_fir)  # Apply the NAL-R filter
        reference_24hz = reference_24hz[nfir : nfir + nsamp]

    # Cochlear model
    # Middle ear
    reference_mid = middle_ear(reference_24hz, freq_sample)
    processed_mid = middle_ear(processed_24hz, freq_sample)

    # Initialize storage
    # Reference and processed envelopes and BM motion
    reference_db = np.zeros((nchan, nsamp))
    processed_db = np.zeros((nchan, nsamp))

    # Reference and processed average spectral values
    reference_average = np.zeros(nchan)
    processed_average = np.zeros(nchan)
    reference_control_average = np.zeros(nchan)
    processed_control_average = np.zeros(nchan)

    # Filter bandwidths adjusted for intensity
    reference_bandwidth = np.zeros(nchan)
    processed_bandwidth = np.zeros(nchan)

    reference_b = np.zeros((nchan, nsamp))
    processed_b = np.zeros((nchan, nsamp))

    # Loop over each filter in the auditory filter bank
    for n in range(nchan):
        # Control signal envelopes for the reference and processed signals
        reference_control, _, processed_control, _ = gammatone_basilar_membrane(
            reference_mid,
            bandwidth_1[n],
            processed_mid,
            bandwidth_1[n],
            freq_sample,
            _center_freq_control[n],
        )

        # Adjust the auditory filter bandwidths for the average signal level
        reference_bandwidth[n] = bandwidth_adjust(
            reference_control, bandwidth_min_x[n], bandwidth_1[n], level1
        )
        processed_bandwidth[n] = bandwidth_adjust(
            processed_control, bandwidth_min_y[n], bandwidth_1[n], level1
        )

        # Envelopes and BM motion of the reference and processed signals
        xenv, xbm, yenv, ybm = gammatone_basilar_membrane(
            reference_mid,
            reference_bandwidth[n],
            processed_mid,
            processed_bandwidth[n],
            freq_sample,
            _center_freq[n],
        )

        # RMS levels of the ref and output envelopes for linear metric
        reference_average[n] = np.sqrt(np.mean(xenv**2))
        processed_average[n] = np.sqrt(np.mean(yenv**2))
        reference_control_average[n] = np.sqrt(np.mean(reference_control**2))
        processed_control_average[n] = np.sqrt(np.mean(processed_control**2))

        # Cochlear compression for the signal envelopes and BM motion
        reference_cochlear_compression, reference_b[n] = env_compress_basilar_membrane(
            xenv,
            xbm,
            reference_control,
            attn_ohc_x[n],
            low_knee_x[n],
            compression_ratio_x[n],
            freq_sample,
            level1,
        )
        processed_cochlear_compression, processed_b[n] = env_compress_basilar_membrane(
            yenv,
            ybm,
            processed_control,
            attn_ohc_y[n],
            low_knee_y[n],
            compression_ratio_y[n],
            freq_sample,
            level1,
        )

        # Correct for the delay between the reference and output
        processed_cochlear_compression = envelope_align(
            reference_cochlear_compression, processed_cochlear_compression
        )  # Align processed envelope to reference
        processed_b[n] = envelope_align(
            reference_b[n], processed_b[n]
        )  # Align processed BM motion to reference

        # Convert the compressed envelopes and BM vibration envelopes to dB SPL
        reference_cochlear_compression, reference_b[n] = envelope_sl(
            reference_cochlear_compression, reference_b[n], attn_ihc_x[n], level1
        )
        processed_cochlear_compression, processed_b[n] = envelope_sl(
            processed_cochlear_compression, processed_b[n], attn_ihc_y[n], level1
        )

        # Apply the IHC rapid and short-term adaptation
        delta = 2  # Amount of overshoot
        reference_db[n], reference_b[n] = inner_hair_cell_adaptation(
            reference_cochlear_compression, reference_b[n], delta, freq_sample
        )
        processed_db[n], processed_b[n] = inner_hair_cell_adaptation(
            processed_cochlear_compression, processed_b[n], delta, freq_sample
        )

    # Additive noise level to give the auditory threshold
    ihc_threshold = -10  # Additive noise level, dB re: auditory threshold
    reference_basilar_membrane = basilar_membrane_add_noise(
        reference_b, ihc_threshold, level1
    )
    processed_basilar_membrane = basilar_membrane_add_noise(
        processed_b, ihc_threshold, level1
    )

    # Correct for the gammatone filterbank interchannel group delay.
    if m_delay > 0:
        reference_db = group_delay_compensate(
            reference_db, reference_bandwidth, _center_freq, freq_sample
        )
        processed_db = group_delay_compensate(
            processed_db, reference_bandwidth, _center_freq, freq_sample
        )
        reference_basilar_membrane = group_delay_compensate(
            reference_basilar_membrane, reference_bandwidth, _center_freq, freq_sample
        )
        processed_basilar_membrane = group_delay_compensate(
            processed_basilar_membrane, reference_bandwidth, _center_freq, freq_sample
        )

    # Convert average gammatone outputs to dB SPL
    reference_sl = convert_rms_to_sl(
        reference_average,
        reference_control_average,
        attn_ohc_x,
        low_knee_x,
        compression_ratio_x,
        attn_ihc_x,
        level1,
    )
    processed_sl = convert_rms_to_sl(
        processed_average,
        processed_control_average,
        attn_ohc_y,
        low_knee_y,
        compression_ratio_y,
        attn_ihc_y,
        level1,
    )

    return (
        reference_db,
        reference_basilar_membrane,
        processed_db,
        processed_basilar_membrane,
        reference_sl,
        processed_sl,
        freq_sample,
    )


def center_frequency(
    nchan,
    shift=None,
    low_freq=80,
    high_freq=8000,
    ear_q=9.26449,
    min_bw=24.7,
):
    """
    Compute the Equivalent Rectangular Bandwidth_[1] frequency spacing for the
    gammatone filter bank. The equation comes from Malcolm Slaney[2].

    Arguments:
        nchan (int): number of filters in the filter bank
        low_freq (int): Low Frequency level.
        high_freq (int): High Frequency level.
        shift (): optional frequency shift of the filter bank specified as a fractional
            shift in distance along the BM. A positive shift is an increase in frequency
            (basal shift), and negative is a decrease in frequency (apical shift). The
            total length of the BM is normalized to 1. The frequency-to-distance map is
            from D.D. Greenwood[3].
        ear_q (float):
        min_bw (float):

    Returns:


    References:
    .. [1] Moore BCJ, Glasberg BR (1983) Suggested formulae for calculating
           auditory-filter bandwidths and excitation patterns. J Acoustical
           Soc America 74:750-753. Available at
           <https://doi.org/10.1121/1.389861>
    .. [2] Slaney M (1993) An Efficient Implemtnation of the Patterson-
           Holdsworth Auditory Filter Bank. Available at:
           <https://asset-pdf.scinapse.io/prod/396690109/396690109.pdf>.
    .. [3] Greenwood DD (1990) A cochlear frequency-position function for
           several species--29 years later. J Acoust Soc Am 87(6):2592-
           2605. Available at
           <https://doi.o10.1121/1.399052>

    Updates:
    James M. Kates, 25 January 2007.
    Frequency shift added 22 August 2008.
    Lower and upper frequencies fixed at 80 and 8000 Hz, 19 June 2012.
    Translated from MATLAB to Python by Zuzanna Podwinska, March 2022.
    """

    # In the Matlab code, the loop below never evaluates
    # (but the current code was trained with this bug)
    shift = None  # This is to keep consistency with MATLAB code
    if shift is not None:
        k = 1
        A = 165.4  # pylint: disable=invalid-name
        a = 2.1  # shift specified as a fraction of the total length
        # Locations of the low and high frequencies on the BM between 0 and 1
        x_low = (1 / a) * np.log10(k + (low_freq / A))
        x_high = (1 / a) * np.log10(k + (high_freq / A))
        # Shift the locations
        x_low = x_low * (1 + shift)
        x_high = x_high * (1 + shift)
        # Compute the new frequency range
        low_freq = A * (10 ** (a * x_low) - k)
        high_freq = A * (10 ** (a * x_high) - k)

    # All of the following expressions are derived in Apple TR #35,
    # "An Efficient Implementation of the Patterson-Holdsworth Cochlear
    # Filter Bank" by Malcolm Slaney.
    # https://engineering.purdue.edu/~malcolm/apple/tr35/PattersonsEar.pdf
    _center_freq = -(ear_q * min_bw) + np.exp(
        np.arange(1, nchan)
        * (-np.log(high_freq + ear_q * min_bw) + np.log(low_freq + ear_q * min_bw))
        / (nchan - 1)
    ) * (high_freq + ear_q * min_bw)
    _center_freq = np.insert(
        _center_freq, 0, high_freq
    )  # Last center frequency is set to highFreq
    _center_freq = np.flip(_center_freq)
    return _center_freq


def loss_parameters(hearing_loss, center_freq, audiometric_freq=None):
    """
    Apportion the hearing loss to the outer hair cells (OHC) and the inner
    hair cells (IHC) and to increase the bandwidth of the cochlear filters
    in proportion to the OHC fraction of the total loss.

    Arguments:
        hearing_loss (np.ndarray): hearing loss at the 6 audiometric frequencies
        center_freq (np.ndarray): array containing the center frequencies of the
            gammatone filters arranged from low to high
        audiometric_freq (list):

    Returns:
        attenuated_ohc (): attenuation in dB for the OHC gammatone filters
        bandwidth (): OHC filter bandwidth expressed in terms of normal
        low_knee (): Lower kneepoint for the low-level linear amplification
        compression_ratio (): Ranges from 1.4:1 at 150 Hz to 3.5:1 at 8 kHz for normal
            hearing. Reduced in proportion to the OHC loss to 1:1.
        attenuated_ihc ():	attenuation in dB for the input to the IHC synapse

    Updates:
    James M. Kates, 25 January 2007.
    Version for loss in dB and match of OHC loss to CR, 9 March 2007.
    Low-frequency extent changed to 80 Hz, 27 Oct 2011.
    Lower kneepoint set to 30 dB, 19 June 2012.
    Translated from MATLAB to Python by Zuzanna Podwinska, March 2022.
    """
    # Audiometric frequencies in Hz
    if audiometric_freq is None:
        audiometric_freq = [250, 500, 1000, 2000, 4000, 6000]

    # Interpolation to give the loss at the gammatone center frequencies
    # Use linear interpolation in dB. The interpolation assumes that
    # cfreq[1] < aud[1] and cfreq[nfilt] > aud[6]
    nfilt = len(center_freq)
    f_v = np.insert(
        audiometric_freq, [0, len(audiometric_freq)], [center_freq[0], center_freq[-1]]
    )

    # Interpolated gain in dB
    loss = np.interp(
        center_freq,
        f_v,
        np.insert(
            hearing_loss, [0, len(hearing_loss)], [hearing_loss[0], hearing_loss[-1]]
        ),
    )
    loss = np.maximum(loss, 0)
    # Make sure there are no negative losses

    # Compression ratio changes linearly with ERB rate from 1.25:1 in the 80-Hz
    # frequency band to 3.5:1 in the 8-kHz frequency band
    compression_ratio = 1.25 + 2.25 * np.arange(nfilt) / (nfilt - 1)

    # Maximum OHC sensitivity loss depends on the compression ratio. The compression
    # I/O curves assume linear below 30 and above 100 dB SPL in normal ears.
    max_ohc = 70 * (
        1 - (1 / compression_ratio)
    )  # HC loss that results in 1:1 compression
    theoretical_ohc = 1.25 * max_ohc  # Loss threshold for adjusting the OHC parameters

    # Apportion the loss in dB to the outer and inner hair cells based on the data of
    # Moore et al (1999), JASA 106, 2761-2778.

    # Reduce the CR towards 1:1 in proportion to the OHC loss.
    attenuated_ohc = 0.8 * np.copy(loss)
    attnenuated_ihc = 0.2 * np.copy(loss)

    attenuated_ohc[loss >= theoretical_ohc] = (
        0.8 * theoretical_ohc[loss >= theoretical_ohc]
    )
    attnenuated_ihc[loss >= theoretical_ohc] = 0.2 * theoretical_ohc[
        loss >= theoretical_ohc
    ] + (loss[loss >= theoretical_ohc] - theoretical_ohc[loss >= theoretical_ohc])

    # Adjust the OHC bandwidth in proportion to the OHC loss
    bandwidth = np.ones(nfilt)
    bandwidth = bandwidth + (attenuated_ohc / 50.0) + 2.0 * (attenuated_ohc / 50.0) ** 6

    # Compute the compression lower kneepoint and compression ratio
    low_knee = attenuated_ohc + 30
    upamp = 30 + (70 / compression_ratio)  # Output level for an input of 100 dB SPL

    compression_ratio = (100 - low_knee) / (
        upamp + attenuated_ohc - low_knee
    )  # OHC loss Compression ratio

    return attenuated_ohc, bandwidth, low_knee, compression_ratio, attnenuated_ihc


def resample_24khz(reference_signal, reference_freq, freq_sample_hz=24000):
    """
    Resample the input signal at 24 kHz. The input sampling rate is
    rounded to the nearest kHz to compute the sampling rate conversion
    ratio.

    Arguments:
    reference_signal (np.ndarray): input signal
    reference_freq (int): sampling rate for the input in Hz
    freq_sample_hz (int): Frequency sample in Hz

    Returns:
    reference_signal_24         signal resampled at kHz (default 24Khz)
    freq_sample_hz     output sampling rate in Hz

    Updates
    James M. Kates, 20 June 2011.
    Translated from MATLAB to Python by Zuzanna Podwinska, March 2022.
    """

    # Sampling rate information
    sample_rate_target_khz = round(freq_sample_hz / 1000)  # output rate to nearest kHz
    reference_freq_khz = round(reference_freq / 1000)

    # Resample the signal
    if reference_freq_khz == sample_rate_target_khz:
        # No resampling performed if the rates match
        return reference_signal, freq_sample_hz

    if reference_freq_khz < sample_rate_target_khz:
        # Resample for the input rate lower than the output
        resample_signal = resample_poly(
            reference_signal, sample_rate_target_khz, reference_freq_khz
        )

        # Match the RMS level of the resampled signal to that of the input
        reference_rms = np.sqrt(np.mean(reference_signal**2))
        resample_rms = np.sqrt(np.mean(resample_signal**2))
        resample_signal = (reference_rms / resample_rms) * resample_signal

        return resample_signal, freq_sample_hz

    # Resample for the input rate higher than the output
    resample_signal = resample_poly(
        reference_signal, sample_rate_target_khz, reference_freq_khz
    )

    # Reduce the input signal bandwidth to 21 kHz (-10.5 to +10.5 kHz)
    # The power equalization is designed to match the signal intensities
    # over the frequency range spanned by the gammatone filter bank.
    # Chebyshev Type 2 LP
    order = 7
    attenuation = 30  # sidelobe attenuation in dB
    reference_freq_cut = 21 / reference_freq_khz
    reference_b, reference_a = cheby2(order, attenuation, reference_freq_cut)
    reference_filter = lfilter(reference_b, reference_a, reference_signal, axis=0)

    # Reduce the resampled signal bandwisth to 21 kHz (-10.5 to +10.5 kHz)
    resample_freq_cut = 21 / sample_rate_target_khz
    target_b, target_a = cheby2(order, attenuation, resample_freq_cut)
    target_filter = lfilter(target_b, target_a, resample_signal, axis=0)

    # Compute the input and output RMS levels within the 21 kHz bandwidth and
    # match the output to the input
    reference_rms = np.sqrt(np.mean(reference_filter**2))
    resample_rms = np.sqrt(np.mean(target_filter**2))
    resample_signal = (reference_rms / resample_rms) * resample_signal

    return resample_signal, freq_sample_hz


def input_align(reference, processed):
    """
    Approximate temporal alignment of the reference and processed output
    signals. Leading and trailing zeros are then pruned.

    The function assumes that the two sequences have the same sampling rate:
    call eb_Resamp24kHz for each sequence first, then call this function to
    align the signals.

    Arguments:
    reference (np.ndarray): input reference sequence
    processed (np.ndarray): hearing-aid output sequence

    Returns:
    reference (np.ndarray): pruned and shifted reference
    processed (np.ndarray): pruned and shifted hearing-aid output

    Updates:
    James M. Kates, 12 July 2011.
    Match the length of the processed output to the reference for the
    purposes of computing the cross-covariance
    Translated from MATLAB to Python by Zuzanna Podwinska, March 2022.
    """

    # Match the length of the processed output to the reference for the purposes
    # of computing the cross-covariance
    reference_n = len(reference)
    processed_n = len(processed)
    min_sample_length = min(reference_n, processed_n)

    # Determine the delay of the output relative to the reference
    reference_processed_correlation = correlate(
        reference[:min_sample_length] - np.mean(reference[:min_sample_length]),
        processed[:min_sample_length] - np.mean(processed[:min_sample_length]),
        "full",
    )  # Matlab code uses xcov thus the subtraction of mean
    index = np.argmax(np.abs(reference_processed_correlation))
    delay = min_sample_length - index - 1

    # Back up 2 msec to allow for dispersion
    fsamp = 24000  # Cochlear model input sampling rate in Hz
    delay = round(delay - 2 * fsamp / 1000)  # Back up 2 ms

    # Align the output with the reference allowing for the dispersion
    if delay > 0:
        # Output delayed relative to the reference
        processed = np.concatenate((processed[delay:processed_n], np.zeros(delay)))
    else:
        # Output advanced relative to the reference
        processed = np.concatenate((np.zeros(-delay), processed[: processed_n + delay]))

    # Find the start and end of the noiseless reference sequence
    reference_abs = np.abs(reference)
    reference_max = np.max(reference_abs)
    reference_threshold = 0.001 * reference_max  # Zero detection threshold

    above_threshold = np.where(reference_abs > reference_threshold)[0]
    reference_n_above_threshold = above_threshold[0]
    reference_n_below_threshold = above_threshold[-1]

    # Prune the sequences to remove the leading and trailing zeros
    reference_n_below_threshold = min(reference_n_below_threshold, processed_n)

    return (
        reference[reference_n_above_threshold : reference_n_below_threshold + 1],
        processed[reference_n_above_threshold : reference_n_below_threshold + 1],
    )


def middle_ear(reference, freq_sample):
    """
    Design the middle ear filters and process the input through the
    cascade of filters. The middle ear model is a 2-pole HP filter
    at 350 Hz in series with a 1-pole LP filter at 5000 Hz. The
    result is a rough approximation to the equal-loudness contour
    at threshold.

    Arguments:
    reference (np.ndarray):	input signal
    freq_sample (int): sampling rate in Hz

    Returns:
    xout (): filtered output

    Updates:
    James M. Kates, 18 January 2007.
    Translated from MATLAB to Python by Zuzanna Podwinska, March 2022.
    """

    # Design the 1-pole Butterworth LP using the bilinear transformation
    butterworth_low_pass, low_pass = butter(1, 5000 / (0.5 * freq_sample))

    # LP filter the input
    y = lfilter(butterworth_low_pass, low_pass, reference)

    # Design the 2-pole Butterworth HP using the bilinear transformation
    butterworth_high_pass, high_pass = butter(2, 350 / (0.5 * freq_sample), "high")

    # HP fitler the signal
    return lfilter(butterworth_high_pass, high_pass, y)


def gammatone_basilar_membrane(
    reference,
    reference_bandwidth,
    processed,
    processed_bandwidth,
    freq_sample,
    center_freq,
    ear_q=9.26449,
    min_bandwidth=24.7,
):
    """
    4th-order gammatone auditory filter. This implementation is based on the c program
    published on-line by Ning Ma, U. Sheffield, UK[1]_ that gives an implementation of
    the Martin Cooke filters[2]_: an impulse-invariant transformation of the gammatone
    filter. The signal is demodulated down to baseband using a complex exponential,
    and then passed through a cascade of four one-pole low-pass filters.

    This version filters two signals that have the same sampling rate and the same
    gammatone filter center frequencies. The lengths of the two signals should match;
    if they don't, the signals are truncated to the shorter of the two lengths.

    Arguments:
        reference (): first sequence to be filtered
        reference_bandwidth: bandwidth for x relative to that of a normal ear
        processed (): second sequence to be filtered
        processed_bandwidth (): bandwidth for x relative to that of a normal ear
        freq_sample (): sampling rate in Hz
        center_frequency (int): filter center frequency in Hz
        ear_q: (float): ???
        min_bandwidth (float): ???

    Returns:
        reference_envelope (): filter envelope output (modulated down to baseband)
            1st signal
        reference_basilar_membrane (): Basilar Membrane for the first signal
        processed_envelope (): filter envelope output (modulated down to baseband)
            2nd signal
        processed_basilar_membrane (): Basilar Membrane for the second signal

    References:
    .. [1] Ma N, Green P, Barker J, Coy A (2007) Exploiting correlogram
           structure for robust speech recognition with multiple speech
           sources. Speech Communication, 49 (12): 874-891. Availab at
           <https://doi.org/10.1016/j.specom.2007.05.003>
           <https://staffwww.dcs.shef.ac.uk/people/N.Ma/resources/gammatone/>
    .. [2] Cooke, M. (1993) Modelling auditory processing and organisation.
           Cambridge University Press

    Updates:
    James M. Kates, 8 Jan 2007.
    Vectorized version for efficient MATLAB execution, 4 February 2007.
    Cosine and sine generation, 29 June 2011.
    Output sine and cosine sequences, 19 June 2012.
    Cosine/sine loop speed increased, 9 August 2013.
    Translated from MATLAB to Python by Zuzanna Podwinska, March 2022.
    """
    # Filter Equivalent Rectangular Bandwidth from Moore and Glasberg (1983)
    # doi: 10.1121/1.389861
    erb = min_bandwidth + (center_freq / ear_q)

    # Check the lengths of the two signals and trim to shortest
    min_sample = min(len(reference), len(processed))
    x = reference[:min_sample]
    y = processed[:min_sample]

    # Filter the first signal
    # Initialize the filter coefficients
    tpt = 2 * np.pi / freq_sample
    tpt_bw = reference_bandwidth * tpt * erb * 1.019
    a = np.exp(-tpt_bw)
    a_1 = 4.0 * a
    a_2 = -6.0 * a * a
    a_3 = 4.0 * a * a * a
    a_4 = -a * a * a * a
    a_5 = 4.0 * a * a
    gain = 2.0 * (1 - a_1 - a_2 - a_3 - a_4) / (1 + a_1 + a_5)

    # Initialize the complex demodulation
    npts = len(x)
    sincf, coscf = gammatone_bandwidth_demodulation(
        npts, tpt, center_freq, np.zeros(npts), np.zeros(npts)
    )

    # Filter the real and imaginary parts of the signal
    ureal = lfilter([1, a_1, a_5], [1, -a_1, -a_2, -a_3, -a_4], x * coscf)
    uimag = lfilter([1, a_1, a_5], [1, -a_1, -a_2, -a_3, -a_4], x * sincf)

    # Extract the BM velocity and the envelope
    reference_basilar_membrane = gain * (ureal * coscf + uimag * sincf)
    reference_envelope = gain * np.sqrt(ureal * ureal + uimag * uimag)

    # Filter the second signal using the existing cosine and sine sequences
    tpt_bw = processed_bandwidth * tpt * erb * 1.019
    a = np.exp(-tpt_bw)
    a_1 = 4.0 * a
    a_2 = -6.0 * a * a
    a_3 = 4.0 * a * a * a
    a_4 = -a * a * a * a
    a_5 = 4.0 * a * a
    gain = 2.0 * (1 - a_1 - a_2 - a_3 - a_4) / (1 + a_1 + a_5)

    # Filter the real and imaginary parts of the signal
    ureal = lfilter([1, a_1, a_5], [1, -a_1, -a_2, -a_3, -a_4], y * coscf)
    uimag = lfilter([1, a_1, a_5], [1, -a_1, -a_2, -a_3, -a_4], y * sincf)

    # Extract the BM velocity and the envelope
    processed_basilar_membrane = gain * (ureal * coscf + uimag * sincf)
    processed_envelope = gain * np.sqrt(ureal * ureal + uimag * uimag)

    return (
        reference_envelope,
        reference_basilar_membrane,
        processed_envelope,
        processed_basilar_membrane,
    )


@jit(nopython=True)
def gammatone_bandwidth_demodulation(
    npts, tpt, center_freq, center_freq_cos, center_freq_sin
):
    """Gamma tone bandwidth demodulation

    Arguments:
        npts (): ???
        tpt (): ???
        center_freq (): ???
        center_freq_cos (): ???
        sincf (): ???

    Returns:
        sincf (): ???
        coscf (): ???
    """
    cos_n = np.cos(tpt * center_freq)
    sin_n = np.sin(tpt * center_freq)
    cold = 1.0
    sold = 0.0
    center_freq_cos[0] = cold
    center_freq_sin[0] = sold
    for n in range(1, npts):
        arg = cold * cos_n + sold * sin_n
        sold = sold * cos_n - cold * sin_n
        cold = arg
        center_freq_cos[n] = cold
        center_freq_sin[n] = sold

    return center_freq_sin, center_freq_cos


def bandwidth_adjust(control, bandwidth_min, bandwidth_max, level1):
    """
    Compute the increase in auditory filter bandwidth in response to high signal levels.

    Arguments:
        control (): envelope output in the control filter band
        bandwidth_min (): auditory filter bandwidth computed for the loss (or NH)
        bandwidth_max (): auditory filter bandwidth at maximum OHC damage
        level1 ():     RMS=1 corresponds to Level1 dB SPL

    Returns:
        bandwidth (): filter bandwidth increased for high signal levels

    Updates:
    James M. Kates, 21 June 2011.
    Translated from MATLAB to Python by Zuzanna Podwinska, March 2022.
    """

    # Compute the control signal level
    control_rms = np.sqrt(np.mean(control**2))
    control_db = 20 * np.log10(control_rms) + level1

    # Adjust the auditory filter bandwidth
    if control_db < 50:
        # No BW adjustment for a signal below 50 dB SPL
        return bandwidth_min
    if control_db > 100:
        # Maximum BW if signal is above 100 dB SPL
        return bandwidth_max
    return bandwidth_min + ((control_db - 50) / 50) * (bandwidth_max - bandwidth_min)


def env_compress_basilar_membrane(
    envsig,
    bm,  # pylint: disable=invalid-name
    control,
    attn_ohc,
    threshold_low,
    compression_ratio,
    fsamp,
    level1,
    small=1e-30,
    threshold_high=100,
):
    """
    Compute the cochlear compression in one auditory filter band. The gain is linear
    below the lower threshold, compressive with a compression ratio of CR:1 between the
    lower and upper thresholds, and reverts to linear above the upper threshold. The
    compressor assumes that auditory threshold is 0 dB SPL.

    Arguments:
        envsig (): analytic signal envelope (magnitude) returned by the
                gammatone filter bank
        bm (): BM motion output by the filter bank
        control (): analytic control envelope returned by the wide control
                path filter bank
        attn_ohc (): OHC attenuation at the input to the compressor
        threshold_Low (): kneepoint for the low-level linear amplification
        compression_ratio (): compression ratio
        fsamp (): sampling rate in Hz
        level1 (): dB reference level: a signal having an RMS value of 1 is
                assigned to Level1 dB SPL.
        small (): ???
        threshold_high: kneepoint for the high-level linear amplification

    Returns:
        compressed_signal (): compressed version of the signal envelope
        compressed_basilar_membrane (): compressed version of the BM motion

    Updates:
    James M. Kates, 19 January 2007.
    LP filter added 15 Feb 2007 (Ref: Zhang et al., 2001)
    Version to compress the envelope, 20 Feb 2007.
    Change in the OHC I/O function, 9 March 2007.
    Two-tone suppression added 22 August 2008.
    Translated from MATLAB to Python by Zuzanna Podwinska, March 2022.
    """
    # Initialize the compression parameters
    threshold_high = 100

    # Convert the control envelope to dB SPL
    logenv = np.maximum(control, small)
    logenv = level1 + 20 * np.log10(logenv)
    logenv = np.minimum(
        logenv, threshold_high
    )  # Clip signal levels above the upper threshold
    logenv = np.maximum(logenv, threshold_low)  # Clip signal at the lower threshold

    # Compute the compression gain in dB
    gain = -attn_ohc - (logenv - threshold_low) * (1 - (1 / compression_ratio))

    # Convert the gain to linear and apply a LP filter to give a 0.2 ms delay
    gain = 10 ** (gain / 20)
    flp = 800
    b, a = butter(1, flp / (0.5 * fsamp))
    gain = lfilter(b, a, gain)

    # Apply the gain to the signals
    compressed_signal = gain * envsig
    compressed_basilar_membrane = gain * bm

    return compressed_signal, compressed_basilar_membrane


def envelope_align(reference, output, freq_sample=24000, corr_range=100):
    """
    Align the envelope of the processed signal to that of the reference signal.

    Arguments:
        reference (): envelope or BM motion of the reference signal
        output (): envelope or BM motion of the output signal
        freq_sample (int): Frequency sample rate in Hz
        corr_range (int): range in msec for the correlation

    Returns:
        y (): shifted output envelope to match the input

    Updates:
    James M. Kates, 28 October 2011.
    Absolute value of the cross-correlation peak removed, 22 June 2012.
    Cross-correlation range reduced, 13 August 2013.
    Translated from MATLAB to Python by Zuzanna Podwinska, March 2022.
    """

    # The MATLAB code limits the range of lags to search (to 100 ms) to save computation
    # time - no such option exists in numpy, but the code below limits the delay to the
    # same range as in Matlab, for consistent results
    lags = round(0.001 * corr_range * freq_sample)  # Range in samples
    npts = len(reference)
    lags = min(lags, npts)

    ref_out_correlation = correlate(reference, output, "full")
    location = np.argmax(
        ref_out_correlation[npts - lags : npts + lags]
    )  # Limit the range in which
    delay = lags - location - 1

    # Time shift the output sequence
    if delay > 0:
        # Output delayed relative to the reference
        return np.concatenate((output[delay:npts], np.zeros(delay)))
    return np.concatenate((np.zeros(-delay), output[: npts + delay]))


def envelope_sl(reference, basilar_membrane, attnenuated_ihc, level1, small=1e-30):
    """
    Convert the compressed envelope returned by cochlear_envcomp to dB SL.

    Arguments:
        reference (): linear envelope after compression
        basilar_membrane (): linear Basilar Membrane vibration after compression
        attenuated_ihc (): IHC attenuation at the input to the synapse
        level1 (): level in dB SPL corresponding to 1 RMS
        small (float): ???

    Returns:
        _reference (): reference envelope in dB SL
        _basilar_membrane (): Basilar Membrane vibration withenvelope converted to
            dB SL

    Updates:
    James M. Kates, 20 Feb 07.
    IHC attenuation added 9 March 2007.
    Basilar membrane vibration conversion added 2 October 2012.
    Translated from MATLAB to Python by Zuzanna Podwinska, March 2022.
    """
    # Convert the envelope to dB SL
    _reference = level1 - attnenuated_ihc + 20 * np.log10(reference + small)
    _reference = np.maximum(_reference, 0)

    # Convert the linear BM motion to have a dB SL envelope
    gain = (_reference + small) / (reference + small)
    _basilar_membrane = gain * basilar_membrane

    return _reference, _basilar_membrane


@jit(nopython=True)
def inner_hair_cell_adaptation(
    reference_db, reference_basilar_membrane, delta, freq_sample
):
    """
    Provide inner hair cell (IHC) adaptation. The adaptation is based on an
    equivalent RC circuit model, and the derivatives are mapped into
    1st-order backward differences. Rapid and short-term adaptation are
    provided. The input is the signal envelope in dB SL, with IHC attenuation
    already applied to the envelope. The outputs are the envelope in dB SL
    with adaptation providing overshoot of the long-term output level, and
    the BM motion is multiplied by a gain vs. time function that reproduces
    the adaptation. IHC attenuation and additive noise for the equivalent
    auditory threshold are provided by a subsequent call to eb_BMatten.

    Arguments:
        reference_db (np.ndarray): signal envelope in one frequency band in dB SL
             contains OHC compression and IHC attenuation
        reference_basilar_membrane (): basilar membrane vibration with OHC compression
            but no IHC attenuation
        delta (): overshoot factor = delta x steady-state
        freq_sample (int): sampling rate in Hz

    Returns:
        output_db (): envelope in dB SL with IHC adaptation
        output_basilar_membrane (): Basilar Membrane multiplied by the IHC adaptation
            gain function

    Updates:
    James M. Kates, 1 October 2012.
    Translated from MATLAB to Python by Zuzanna Podwinska, March 2022.
    """
    # Test the amount of overshoot
    dsmall = 1.0001
    delta = max(delta, dsmall)

    # Initialize adaptation time constants
    tau1 = 2  # Rapid adaptation in msec
    tau2 = 60  # Short-term adaptation in msec
    tau1 = 0.001 * tau1  # Convert to seconds
    tau2 = 0.001 * tau2

    # Equivalent circuit parameters
    freq_sample_inverse = 1 / freq_sample
    r_1 = 1 / delta
    r_2 = 0.5 * (1 - r_1)
    r_3 = r_2
    c_1 = tau1 * (r_1 + r_2) / (r_1 * r_2)
    c_2 = tau2 / ((r_1 + r_2) * r_3)

    # Intermediate values used for the voltage update matrix inversion
    a11 = r_1 + r_2 + r_1 * r_2 * (c_1 / freq_sample_inverse)
    a12 = -r_1
    a21 = -r_3
    a22 = r_2 + r_3 + r_2 * r_3 * (c_2 / freq_sample_inverse)
    denom = 1 / ((a11 * a22) - (a21 * a12))

    # Additional intermediate values
    r_1_inv = 1 / r_1
    product_r1_r2_c1 = r_1 * r_2 * (c_1 / freq_sample_inverse)
    product_r2_r3_c2 = r_2 * r_3 * (c_2 / freq_sample_inverse)

    # Initalize the outputs and state of the equivalent circuit
    nsamp = len(reference_db)
    gain = np.ones_like(
        reference_db
    )  # Gain vector to apply to the BM motion, default is 1
    output_db = np.zeros_like(reference_db)
    v_1 = 0
    v_2 = 0
    small = 1e-30

    # Loop to process the envelope signal
    # The gain asymptote is 1 for an input envelope of 0 dB SPL
    for n in range(nsamp):
        v_0 = reference_db[n]
        b_1 = v_0 * r_2 + product_r1_r2_c1 * v_1
        b_2 = product_r2_r3_c2 * v_2
        v_1 = denom * (a22 * b_1 - a12 * b_2)
        v_2 = denom * (-a21 * b_1 + a11 * b_2)
        out = (v_0 - v_1) * r_1_inv
        output_db[n] = out

    output_db = np.maximum(output_db, 0)
    gain = (output_db + small) / (reference_db + small)

    output_basilar_membrane = gain * reference_basilar_membrane

    return output_db, output_basilar_membrane


def basilar_membrane_add_noise(reference, threshold, level1):
    """
    Apply the IHC attenuation to the BM motion and to add a low-level Gaussian noise to
    give the auditory threshold.

    Arguments:
        reference (): BM motion to be attenuated
        threshold (): additive noise level in dB re:auditory threshold
        level1 (): an input having RMS=1 corresponds to Leve1 dB SPL

    Returns:
        Attenuated signal with threshold noise added

    Updates:
        James M. Kates, 19 June 2012.
        Just additive noise, 2 Oct 2012.
        Translated from MATLAB to Python by Zuzanna Podwinska, March 2022.
    """
    gain = 10 ** ((threshold - level1) / 20)  # Linear gain for the noise

    # rng = np.random.default_rng()
    noise = gain * np.random.standard_normal(
        reference.shape
    )  # Gaussian RMS=1, then attenuated
    return reference + noise


def group_delay_compensate(
    reference,
    bandwidths,
    center_freq,
    freq_sample,
    ear_q=9.26449,
    min_bandwidth=24.7,
):
    """
    Compensate for the group delay of the gammatone filter bank. The group
    delay is computed for each filter at its center frequency. The firing
    rate output of the IHC model is then adjusted so that all outputs have
    the same group delay.

    Arguments:
        xenv (np.ndarray): matrix of signal envelopes or BM motion
        bandwidths (): gammatone filter bandwidths adjusted for loss
        center_freq (): center frequencies of the bands
        freq_sample (): sampling rate for the input signal in Hz (e.g. 24,000 Hz)
        ear_q (float):
        min_bandwidth (float) :

    Returns:
        processed (): envelopes or BM motion compensated for the group delay.

    Updates:
        James M. Kates, 28 October 2011.
        Translated from MATLAB to Python by Zuzanna Podwinska, March 2022.
    """
    # Processing parameters
    nchan = len(bandwidths)

    # Filter ERB from Moore and Glasberg (1983)
    erb = min_bandwidth + (center_freq / ear_q)

    # Initialize the gamatone filter coefficients
    tpt = 2 * np.pi / freq_sample
    tpt_bandwidth = tpt * 1.019 * bandwidths * erb
    a = np.exp(-tpt_bandwidth)
    a_1 = 4.0 * a
    a_2 = -6.0 * a * a
    a_3 = 4.0 * a * a * a
    a_4 = -a * a * a * a
    a_5 = 4.0 * a * a

    # Compute the group delay in samples at fsamp for each filter
    _group_delay = np.zeros(nchan)
    for n in range(nchan):
        _, _group_delay[n] = group_delay(
            ([1, a_1[n], a_5[n]], [1, -a_1[n], -a_2[n], -a_3[n], -a_4[n]]), 1
        )
    _group_delay = np.round(_group_delay).astype("int")  # convert to integer samples

    # Compute the delay correlation
    group_delay_min = np.min(_group_delay)
    _group_delay = (
        _group_delay - group_delay_min
    )  # Remove the minimum delay from all the over values
    group_delay_max = np.max(_group_delay)
    correct = (
        group_delay_max - _group_delay
    )  # Samples delay needed to add to give alignment

    # Add delay correction to each frequency band
    processed = np.zeros(reference.shape)
    for n in range(nchan):
        ref = reference[n]
        npts = len(ref)
        processed[n] = np.concatenate((np.zeros(correct[n]), ref[: npts - correct[n]]))

    return processed


def convert_rms_to_sl(
    reference,
    control,
    attnenuated_ohc,
    threshold_low,
    compression_ratio,
    attnenuated_ihc,
    level1,
    threshold_high=100,
    small=1e-30,
):
    """
    Covert the Root Mean Square average output of the gammatone filter bank
    into dB SL. The gain is linear below the lower threshold, compressive
    with a compression ratio of CR:1 between the lower and upper thresholds,
    and reverts to linear above the upper threshold. The compressor
    assumes that auditory thresold is 0 dB SPL.

    Arguments:
        reference (): analytic signal envelope (magnitude) returned by the
        gammatone filter bank, RMS average level
        control (): control signal envelope
        attenuated_ohc (): OHC attenuation at the input to the compressor
        threshold_low (): kneepoint for the low-level linear amplification
        compression_ratio (): compression ratio
        attenuated_ihc (): IHC attenuation at the input to the synapse
        level1 (): dB reference level: a signal having an RMS value of 1 is
                assigned to Level1 dB SPL.
        threshold_high (int):
        small (float):

    Returns:
        reference_db (): compressed output in dB above the impaired threshold

    Updates:
        James M. Kates, 6 August 2007.
        Version for two-tone suppression, 29 August 2008.
        Translated from MATLAB to Python by Zuzanna Podwinska, March 2022.
    """

    # Initialize the compression parameters
    threshold_high = 100  # Upper compression threshold

    # Convert the control to dB SPL
    small = 1e-30
    control_db_spl = np.maximum(control, small)
    control_db_spl = level1 + 20 * np.log10(control_db_spl)
    control_db_spl = np.minimum(control_db_spl, threshold_high)
    control_db_spl = np.maximum(control_db_spl, threshold_low)

    # Compute compression gain in dB
    gain = -attnenuated_ohc - (control_db_spl - threshold_low) * (
        1 - (1 / compression_ratio)
    )

    # Convert the signal envelope to dB SPL
    control_db_spl = np.maximum(reference, small)
    control_db_spl = level1 + 20 * np.log10(control_db_spl)
    control_db_spl = np.maximum(control_db_spl, 0)
    reference_db = control_db_spl + gain - attnenuated_ihc
    reference_db = np.maximum(reference_db, 0)

    return reference_db


def env_smooth(envelopes: np.ndarray, segment_size, freq_sample):
    """
    Function to smooth the envelope returned by the cochlear model. The
    envelope is divided into segments having a 50% overlap. Each segment is
    windowed, summed, and divided by the window sum to produce the average.
    A raised cosine window is used. The envelope sub-sampling frequency is
    2*(1000/segsize).

    Arguments:
        envelopes (np.ndarray): matrix of envelopes in each of the auditory bands
        segment_size: averaging segment size in msec
        freq_sample (int): input envelope sampling rate in Hz

    Returns:
        smooth: matrix of subsampled windowed averages in each band

    Updates:
        James M. Kates, 26 January 2007.
        Final half segment added 27 August 2012.
        Translated from MATLAB to Python by Gerardo Roa Dabike, September 2022.
    """

    # Compute the window
    n_samples = int(
        np.around(segment_size * (0.001 * freq_sample))
    )  # Segment size in samples
    test = n_samples - 2 * np.floor(n_samples / 2)  # 0=even, 1=odd
    if test > 0:
        # Force window length to be even
        n_samples = n_samples + 1
    window = np.hanning(n_samples)  # Raised cosine von Hann window
    wsum = np.sum(window)  # Sum for normalization

    #  The first segment has a half window
    nhalf = int(n_samples / 2)
    halfwindow = window[nhalf:n_samples]
    halfsum = np.sum(halfwindow)

    # Number of segments and assign the matrix storage
    n_channels = np.size(envelopes, 0)
    npts = np.size(envelopes, 1)
    nseg = int(
        1 + np.floor(npts / n_samples) + np.floor((npts - n_samples / 2) / n_samples)
    )
    smooth = np.zeros((n_channels, nseg))

    #  Loop to compute the envelope in each frequency band
    for k in range(n_channels):
        # Extract the envelope in the frequency band
        r = envelopes[k, :]  # pylint: disable=invalid-name

        # The first (half) windowed segment
        nstart = 0
        smooth[k, 0] = np.sum(r[nstart:nhalf] * halfwindow.conj().transpose()) / halfsum

        # Loop over the remaining full segments, 50% overlap
        for n in range(1, nseg - 1):
            nstart = int(nstart + nhalf)
            nstop = int(nstart + n_samples)
            smooth[k, n] = sum(r[nstart:nstop] * window.conj().transpose()) / wsum

        # The last (half) windowed segment
        nstart = nstart + nhalf
        nstop = nstart + nhalf
        smooth[k, nseg - 1] = (
            np.sum(r[nstart:nstop] * window[:nhalf].conj().transpose()) / halfsum
        )

    return smooth


def mel_cepstrum_correlation(reference, distorted, threshold, addnoise):
    """
    Compute the cross-correlations between the input signal time-frequency
    envelope and the distortion time-frequency envelope.

    For each time interval, the log spectrum is fitted with a set of
    half-cosine basis functions. The spectrum weighted by the basis
    functions corresponds to Mel Cepstral Coefficients computed in the
    frequency domain. The amplitude-normalized cross-covariance between
    the time-varying basis functions for the input and output signals is
    then computed.

    Arguments:
        reference (): subsampled input signal envelope in dB SL in each critical band
        distorted (): subsampled distorted output signal envelope
        threshold (): threshold in dB SPL to include segment in calculation
        addnoise (): additive Gaussian noise to ensure 0 cross-corr at low levels

    Returns:
        average_cepstral_correlation : average cepstral correlation 2-6, input vs output
        individual_cepstral_correlations : individual cepstral correlations,
            input vs output

    Updates:
        James M. Kates, 24 October 2006.
        Difference signal removed for cochlear model, 31 January 2007.
        Absolute value added 13 May 2011.
        Changed to loudness criterion for silence threhsold, 28 August 2012.
        Translated from MATLAB to Python by Gerardo Roa Dabike, September 2022.
    """

    # Processing parameters
    nbands = reference.shape[0]

    # Mel cepstrum basis functions (mel cepstrum because of auditory bands)
    nbasis = 6  # Number of cepstral coefficients to be used
    freq = np.arange(nbasis)
    k = np.arange(nbands)
    mel_cepstral = np.zeros((nbands, nbasis))
    for n in range(nbasis):
        basis = np.cos(k * float(freq[n]) * np.pi / float(nbands - 1))
        mel_cepstral[:, n] = basis / np.linalg.norm(basis)

    # Find the segments that lie sufficiently above the quiescent rate
    reference_linear = 10 ** (
        reference / 20
    )  # Convert envelope dB to linear (specific loudness)
    xsum = np.sum(reference_linear, 0) / nbands  # Proportional to loudness in sones
    xsum = 20 * np.log10(xsum)  # Convert back to dB (loudness in phons)
    index = np.where(xsum > threshold)[0]  # Identify those segments above threshold
    nsamp = index.shape[0]  # Number of segments above threshold

    # Exit if not enough segments above zero
    average_cepstral_correlation = 0
    individual_cepstral_correlations = 0
    if nsamp <= 1:
        logger.warning(
            "Function MelCepstrumCorrelation: Signal below threshold, outputs set to 0."
        )
        return average_cepstral_correlation, individual_cepstral_correlations

    # Remove the silent intervals
    ref = reference[:, index]
    proc = distorted[:, index]

    # Add the low-level noise to the envelopes
    ref = ref + addnoise * np.random.standard_normal(ref.shape)
    proc = proc + addnoise * np.random.standard_normal(proc.shape)

    # Compute the mel cepstrum coefficients using only those segments
    # above threshold
    reference_cep = np.zeros((nbasis, nsamp))  # Input
    processed_cep = np.zeros((nbasis, nsamp))  # Output
    for n in range(nsamp):
        for k in range(nbasis):
            reference_cep[k, n] = np.sum(ref[:, n] * mel_cepstral[:, k])
            processed_cep[k, n] = np.sum(proc[:, n] * mel_cepstral[:, k])

    # Remove the average value from the cepstral coefficients. The
    # cross-correlation thus becomes a cross-covariance, and there
    # is no effect of the absolute signal level in dB.
    for k in range(nbasis):
        reference_cep[k, :] = reference_cep[k, :] - np.mean(reference_cep[k, :], axis=0)
        processed_cep[k, :] = processed_cep[k, :] - np.mean(processed_cep[k, :], axis=0)

    # Normalized cross-correlations between the time-varying cepstral coeff
    individual_cepstral_correlations = np.zeros(nbasis)  # Input vs output
    small = 1.0e-30
    for k in range(nbasis):
        xsum = np.sum(reference_cep[k, :] ** 2)
        ysum = np.sum(processed_cep[k, :] ** 2)
        if (xsum < small) or (ysum < small):
            individual_cepstral_correlations[k] = 0.0
        else:
            individual_cepstral_correlations[k] = np.abs(
                np.sum(reference_cep[k, :] * processed_cep[k, :]) / np.sqrt(xsum * ysum)
            )

    # Figure of merit is the average of the cepstral correlations, ignoring
    # the first (average spectrum level).
    average_cepstral_correlation = np.sum(
        individual_cepstral_correlations[1:nbasis]
    ) / (nbasis - 1)
    return average_cepstral_correlation, individual_cepstral_correlations


def melcor9(
    reference,
    distorted,
    threshold,
    add_noise,
    segment_size,
    n_cepstral_coef=6,
):
    """
    Compute the cross-correlations between the input signal
    time-frequency envelope and the distortion time-frequency envelope. For
    each time interval, the log spectrum is fitted with a set of half-cosine
    basis functions. The spectrum weighted by the basis functions corresponds
    to mel cepstral coefficients computed in the frequency domain. The
    amplitude-normalized cross-covariance between the time-varying basis
    functions for the input and output signals is then computed for each of
    the 8 modulation frequencies.

    Arguments:
<<<<<<< HEAD
    reference (): subsampled input signal envelope in dB SL in each critical band
    distorted (): subsampled distorted output signal envelope
    threshold (): threshold in dB SPL to include segment in calculation
    add_noise (): additive Gaussian noise to ensure 0 cross-corr at low levels
    segment_size (): segment size in ms used for the envelope LP filter (8 msec)
    n_cepstral_coef (int): Number of cepstral coefficients

    Returns:
    mel_cepstral_average (): average of the modulation correlations across analysis frequency
        bands and modulation frequency bands, basis functions 2 -6
    mel_cepstral_low (): average over the four lower mod freq bands, 0 - 20 Hz
    mel_cepstral_high (): average over the four higher mod freq bands, 20 - 125 Hz
    mel_cepstral_modulation (): vector of cross-correlations by modulation frequency,
            averaged over analysis frequency band
=======
        reference (): subsampled input signal envelope in dB SL in each critical band
        distorted (): subsampled distorted output signal envelope
        threshold (): threshold in dB SPL to include segment in calculation
        add_noise (): additive Gaussian noise to ensure 0 cross-corr at low levels
        segment_size (): segment size in ms used for the envelope LP filter (8 msec)
        n_cepstral_coef (int): Number of cepstral ceofficients

    Returns:
        mel_cepstral_average (): average of the modulation correlations across analysis
            frequency bands and modulation frequency bands, basis functions 2 -6
        mel_cepstral_low (): average over the four lower mod freq bands, 0 - 20 Hz
        mel_cepstral_high (): average over the four higher mod freq bands, 20 - 125 Hz
        mel_cepstral_modulation (): vector of cross-correlations by modulation
            frequency, averaged over ananlysis frequency band
>>>>>>> 26b5b3eb

    Updates:
        James M. Kates, 24 October 2006.
        Difference signal removed for cochlear model, 31 January 2007.
        Absolute value added 13 May 2011.
        Changed to loudness criterion for silence threshold, 28 August 2012.
        Version using envelope modulation filters, 15 July 2014.
        Modulation frequency vector output added 27 August 2014.
        Translated from MATLAB to Python by Gerardo Roa Dabike, September 2022.
    """

    # Processing parameters
    nbands = reference.shape[0]

    # Mel cepstrum basis functions (mel cepstrum because of auditory bands)
    freq = np.arange(n_cepstral_coef)
    k = np.arange(nbands)
    cepm = np.zeros((nbands, n_cepstral_coef))
    for n in range(n_cepstral_coef):
        basis = np.cos(k * float(freq[n]) * np.pi / float(nbands - 1))
        cepm[:, n] = basis / np.linalg.norm(basis)

    # Find the segments that lie sufficiently above the quiescent rate
    # Convert envelope dB to linear (specific loudness)
    reference_linear = 10 ** (reference / 20)

    # Proportional to loudness in sones
    reference_sum = np.sum(reference_linear, 0) / nbands

    # Convert back to dB (loudness in phons)
    reference_sum = 20 * np.log10(reference_sum)

    # Identify those segments above threshold
    index = np.where(reference_sum > threshold)[0]

    segments_above_threshold = index.shape[0]  # Number of segments above threshold

    # Modulation filter bands, segment size is 8 msec
    edge = [4.0, 8.0, 12.5, 20.0, 32.0, 50.0, 80.0]  # 8 bands covering 0 to 125 Hz
    n_modulation_filter_bands = 1 + len(edge)  # Number of modulation filter bands

    # Exit if not enough segments above zero
    mel_cepstral_average = 0
    mel_cepstral_low = 0
    mel_cepstral_high = 0
    mel_cepstral_modulation = np.zeros(n_modulation_filter_bands)
    if segments_above_threshold <= 1:
        logger.warning("Function melcor9: Signal below threshold, outputs set to 0.")
        return (
            mel_cepstral_average,
            mel_cepstral_low,
            mel_cepstral_high,
            mel_cepstral_modulation,
        )

    # Remove the silent intervals
    _reference = reference[:, index]
    _distorted = distorted[:, index]

    # Add the low-level noise to the envelopes
    _reference = _reference + add_noise * np.random.standard_normal(_reference.shape)
    _distorted = _distorted + add_noise * np.random.standard_normal(_distorted.shape)

    # Compute the mel cepstrum coefficients using only those segments
    # above threshold
    reference_cep = np.zeros((n_cepstral_coef, segments_above_threshold))  # Input
    distorted_cep = np.zeros((n_cepstral_coef, segments_above_threshold))  # Output
    for n in range(segments_above_threshold):
        for k in range(n_cepstral_coef):
            reference_cep[k, n] = np.sum(_reference[:, n] * cepm[:, k])
            distorted_cep[k, n] = np.sum(_distorted[:, n] * cepm[:, k])

    # Remove the average value from the cepstral coefficients. The
    # cross-correlation thus becomes a cross-covariance, and there
    # is no effect of the absolute signal level in dB.
    for k in range(n_cepstral_coef):
        reference_cep[k, :] = reference_cep[k, :] - np.mean(reference_cep[k, :], axis=0)
        distorted_cep[k, :] = distorted_cep[k, :] - np.mean(distorted_cep[k, :], axis=0)

    # Envelope sampling parameters
    sampling_freq = 1000.0 / (0.5 * segment_size)  # Envelope sampling frequency in Hz
    nyquist_freq = 0.5 * sampling_freq  # Envelope Nyquist frequency

    # Design the linear-phase envelope modulation filters
    n_fir = np.around(
        128 * (nyquist_freq / 125)
    )  # Adjust filter length to sampling rate
    n_fir = int(2 * np.floor(n_fir / 2))  # Force an even filter length
    b = np.zeros((n_modulation_filter_bands, n_fir + 1))

    # LP filter 0-4 Hz
    b[0, :] = firwin(
        n_fir + 1, edge[0] / nyquist_freq, window="hann", pass_zero="lowpass"
    )
    # HP 80-125 Hz
    b[n_modulation_filter_bands - 1, :] = firwin(
        n_fir + 1,
        edge[n_modulation_filter_bands - 2] / nyquist_freq,
        window="hann",
        pass_zero="highpass",
    )
    # Bandpass filter
    for m in range(1, n_modulation_filter_bands - 1):
        b[m, :] = firwin(
            n_fir + 1,
            [edge[m - 1] / nyquist_freq, edge[m] / nyquist_freq],
            window="hann",
            pass_zero="bandpass",
        )

    mel_cepstral_cross_covar = melcor9_crosscovmatrix(
        b,
        n_modulation_filter_bands,
        n_cepstral_coef,
        segments_above_threshold,
        n_fir,
        reference_cep,
        distorted_cep,
    )

    # Average over the  modulation filters and basis functions 2 - 6
    for m in range(n_modulation_filter_bands):
        for j in range(1, n_cepstral_coef):
            mel_cepstral_average += mel_cepstral_cross_covar[m, j]

    mel_cepstral_average = mel_cepstral_average / (
        n_modulation_filter_bands * (n_cepstral_coef - 1)
    )

    # Average over the four lower modulation filters
    for m in range(4):
        for j in range(1, n_cepstral_coef):
            mel_cepstral_low += mel_cepstral_cross_covar[m, j]

    mel_cepstral_low = mel_cepstral_low / (4 * (n_cepstral_coef - 1))

    #  Average over the four upper modulation filters
    for m in range(4, 8):
        for j in range(1, n_cepstral_coef):
            mel_cepstral_high += mel_cepstral_cross_covar[m, j]

    mel_cepstral_high = mel_cepstral_high / (4 * (n_cepstral_coef - 1))

    # Average each modulation frequency over the basis functions
    for m in range(n_modulation_filter_bands):
        ave = 0
        for j in range(1, n_cepstral_coef):
            ave += mel_cepstral_cross_covar[m, j]

        mel_cepstral_modulation[m] = ave / (n_cepstral_coef - 1)

    return (
        mel_cepstral_average,
        mel_cepstral_low,
        mel_cepstral_high,
        mel_cepstral_modulation,
    )


def melcor9_crosscovmatrix(b, nmod, nbasis, nsamp, nfir, reference_cep, processed_cep):
    """Compute the cross-covariance matrix.

    Arguments:
        b (): ???
        nmod (): ???
        nbasis (): ???
        nsamp (): ???
        nfir (): ???
        xcep (): ???
        ycep (): ???

    Returns:
        cross_covariance_matrix ():
    """
    small = 1.0e-30
    nfir2 = nfir / 2
    # Convolve the input and output envelopes with the modulation filters
    reference = np.zeros((nmod, nbasis, nsamp))
    processed = np.zeros((nmod, nbasis, nsamp))
    for m in range(nmod):
        for j in range(nbasis):
            # colve and remove transients
            c = convolve(b[m], reference_cep[j, :], mode="full")
            reference[m, j, :] = c[int(nfir2) : int(nfir2 + nsamp)]
            c = convolve(b[m], processed_cep[j, :], mode="full")
            processed[m, j, :] = c[int(nfir2) : int(nfir2 + nsamp)]

    # Compute the cross-covariance matrix
    cross_covariance_matrix = np.zeros((nmod, nbasis))
    for m in range(nmod):
        for j in range(nbasis):
            #  Index j gives the input reference band
            x_j = reference[m, j]  # Input freq band j, modulation freq m
            x_j = x_j - np.mean(x_j)
            reference_sum = np.sum(x_j**2)

            # Processed signal band
            y_j = processed[m, j]  # Input freq band j, modulation freq m
            y_j = y_j - np.mean(y_j)
            processed_sum = np.sum(y_j**2)

            # Cross-correlate the reference and processed signals
            if (reference_sum < small) or (processed_sum < small):
                cross_covariance_matrix[m, j] = 0
            else:
                cross_covariance_matrix[m, j] = np.abs(np.sum(x_j * y_j)) / np.sqrt(
                    reference_sum * processed_sum
                )
    return cross_covariance_matrix


def spectrum_diff(reference_sl, processed_sl):
    """
    Compute changes in the long-term spectrum and spectral slope.

    The metric is based on the spectral distortion metric of Moore and Tan[1]_
    (JAES, Vol 52, pp 900-914). The log envelopes in dB SL are converted to
    linear to approximate specific loudness. The outputs are the sum of the
    absolute differences, the standard deviation of the differences, and the
    maximum absolute difference. The same three outputs are provided for the
    normalized spectral difference and for the slope. The output is
    calibrated so that a processed signal having 0 amplitude produces a
    value of 1 for the spectrum difference.

    Abs diff: weight all deviations uniformly
    Std diff: weight larger deviations more than smaller deviations
    Max diff: only weight the largest deviation

    Arguments:
        reference_sl (np.ndarray): reference signal spectrum in dB SL
        processed_sl (np.ndarray): degraded signal spectrum in dB SL

    Returns:
        dloud (np.array) : [sum abs diff, std dev diff, max diff] spectra
        dnorm (np.array) : [sum abs diff, std dev diff, max diff] norm spectra
        dslope (np.array) : [sum abs diff, std dev diff, max diff] slope

    References:
    .. [1] Moore BCJ, Tan, CT (2004) Development and Validation of a Method
           for Predicting the Perceived Naturalness of Sounds Subjected to
           Spectral Distortion J Audio Eng Soc 52(9):900-914. Available at.
           <http://www.aes.org/e-lib/browse.cfm?elib=13018>.

    Updates:
        James M. Kates, 28 June 2012.
        Translated from MATLAB to Python by Gerardo Roa Dabike, September 2022.
    """

    # Convert the dB SL to linear magnitude values. Because of the auditory
    # filter bank, the OHC compression, and auditory threshold, the linear
    # values are closely related to specific loudness.
    nbands = reference_sl.shape[0]
    reference_linear_magnitude = 10 ** (reference_sl / 20)
    processed_linear_magnitude = 10 ** (processed_sl / 20)

    # Normalize the level of the reference and degraded signals to have the
    # same loudness. Thus overall level is ignored while differences in
    # spectral shape are measured.
    reference_sum = np.sum(reference_linear_magnitude)
    reference_linear_magnitude /= (
        reference_sum  # Loudness sum = 1 (arbitrary amplitude, proportional to sones)
    )
    processed_sum = np.sum(processed_linear_magnitude)
    processed_linear_magnitude /= processed_sum

    # Compute the spectrum difference
    dloud = np.zeros(3)
    diff_spectrum = (
        reference_linear_magnitude - processed_linear_magnitude
    )  # Difference in specific loudness in each band
    dloud[0] = np.sum(np.abs(diff_spectrum))
    dloud[1] = nbands * np.std(diff_spectrum)  # Biased std: second moment
    dloud[2] = np.max(np.abs(diff_spectrum))

    # Compute the normalized spectrum difference
    dnorm = np.zeros(3)
    diff_normalised_spectrum = (
        reference_linear_magnitude - processed_linear_magnitude
    ) / (
        reference_linear_magnitude + processed_linear_magnitude
    )  # Relative difference in specific loudness
    dnorm[0] = np.sum(np.abs(diff_normalised_spectrum))
    dnorm[1] = nbands * np.std(diff_normalised_spectrum)
    dnorm[2] = np.max(np.abs(diff_normalised_spectrum))

    # Compute the slope difference
    dslope = np.zeros(3)
    reference_slope = (
        reference_linear_magnitude[1:nbands]
        - reference_linear_magnitude[0 : nbands - 1]
    )
    processed_slope = (
        processed_linear_magnitude[1:nbands]
        - processed_linear_magnitude[0 : nbands - 1]
    )
    diff_slope = reference_slope - processed_slope  # Slope difference
    dslope[0] = np.sum(np.abs(diff_slope))
    dslope[1] = nbands * np.std(diff_slope)
    dslope[2] = np.max(np.abs(diff_slope))

    return dloud, dnorm, dslope


def bm_covary(
    reference_basilar_membrane, processed_basilar_membrane, segment_size, freq_sample
):
    """
    Compute the cross-covariance (normalized cross-correlation) between  the reference
    and processed signals in each auditory band. The signals are divided into segments
    having 50% overlap.

    Arguments:
        reference_basilar_membrane (): Basilar Membrane movement, reference signal
        processed_basilar_membrane (): Basilar Membrane movement, processed signal
        segment_size (): signal segment size, msec
        freq_sample (int): sampling rate in Hz

    Returns:
        signal_cross_covariance (np.array) : [nchan,nseg] of cross-covariance values
        reference_mean_square (np.array) : [nchan,nseg] of MS input signal energy values
        processed_mean_square (np.array) : [nchan,nseg] of MS processed signal energy
            values

    Updates:
        James M. Kates, 28 August 2012.
        Output amplitude adjustment added, 30 october 2012.
        Translated from MATLAB to Python by Gerardo Roa Dabike, September 2022.
    """

    # Initialize parameters
    small = 1.0e-30

    # Lag for computing the cross-covariance
    lagsize = 1.0  # Lag (+/-) in msec
    maxlag = np.around(lagsize * (0.001 * freq_sample))  # Lag in samples

    # Compute the segment size in samples
    nwin = int(np.around(segment_size * (0.001 * freq_sample)))

    nwin += nwin % 2 == 1  # Force window length to be even
    window = np.hanning(nwin).conj().transpose()  # Raised cosine von Hann window

    # compute inverted Window autocorrelation
    win_corr = correlate(window, window, "full")
    start_sample = int(len(window) - 1 - maxlag)
    end_sample = int(maxlag + len(window))
    if start_sample < 0:
        raise ValueError("segment size too small")
    win_corr = 1 / win_corr[start_sample:end_sample]
    win_sum2 = 1.0 / np.sum(window**2)  # Window power, inverted

    # The first segment has a half window
    nhalf = int(nwin / 2)
    half_window = window[nhalf:nwin]
    half_corr = correlate(half_window, half_window, "full")
    start_sample = int(len(half_window) - 1 - maxlag)
    end_sample = int(maxlag + len(half_window))
    if start_sample < 0:
        raise ValueError("segment size too small")
    half_corr = 1 / half_corr[start_sample:end_sample]
    halfsum2 = 1.0 / np.sum(half_window**2)  # MS sum normalization, first segment

    # Number of segments
    nchan = reference_basilar_membrane.shape[0]
    npts = reference_basilar_membrane.shape[1]
    nseg = int(1 + np.floor(npts / nwin) + np.floor((npts - nwin / 2) / nwin))

    reference_mean_square = np.zeros((nchan, nseg))
    processed_mean_square = np.zeros((nchan, nseg))
    signal_cross_covariance = np.zeros((nchan, nseg))

    # Loop to compute the signal mean-squared level in each band for each
    # segment and to compute the cross-corvariances.
    for k in range(nchan):
        # Extract the BM motion in the frequency band
        x = reference_basilar_membrane[k, :]
        y = processed_basilar_membrane[k, :]

        # The first (half) windowed segment
        nstart = 0
        reference_seg = x[nstart:nhalf] * half_window  # Window the reference
        processed_seg = y[nstart:nhalf] * half_window  # Window the processed signal
        reference_seg = reference_seg - np.mean(reference_seg)  # Make 0-mean
        processed_seg = processed_seg - np.mean(processed_seg)

        # Normalize signal MS value by the window
        ref_mean_square = np.sum(reference_seg**2) * halfsum2

        proc_mean_squared = np.sum(processed_seg**2) * halfsum2
        correlation = correlate(reference_seg, processed_seg, "full")
        correlation = correlation[
            int(len(reference_seg) - 1 - maxlag) : int(maxlag + len(reference_seg))
        ]
        unbiased_cross_correlation = np.max(np.abs(correlation * half_corr))
        if (ref_mean_square > small) and (proc_mean_squared > small):
            # Normalize cross-covariance
            signal_cross_covariance[k, 0] = unbiased_cross_correlation / np.sqrt(
                ref_mean_square * proc_mean_squared
            )
        else:
            signal_cross_covariance[k, 0] = 0.0

        # Save the reference MS level
        reference_mean_square[k, 0] = ref_mean_square
        processed_mean_square[k, 0] = proc_mean_squared

        # Loop over the remaining full segments, 50% overlap
        for n in range(1, nseg - 1):
            nstart = nstart + nhalf
            nstop = nstart + nwin
            reference_seg = x[nstart:nstop] * window  # Window the reference
            processed_seg = y[nstart:nstop] * window  # Window the processed signal
            reference_seg = reference_seg - np.mean(reference_seg)  # Make 0-mean
            processed_seg = processed_seg - np.mean(processed_seg)

            # Normalize signal MS value by the window
            ref_mean_square = np.sum(reference_seg**2) * win_sum2
            proc_mean_squared = np.sum(processed_seg**2) * win_sum2
            correlation = correlate(reference_seg, processed_seg, "full")
            correlation = correlation[
                int(len(reference_seg) - 1 - maxlag) : int(maxlag + len(reference_seg))
            ]
            unbiased_cross_correlation = np.max(np.abs(correlation * win_corr))
            if (ref_mean_square > small) and (proc_mean_squared > small):
                # Normalize cross-covariance
                signal_cross_covariance[k, n] = unbiased_cross_correlation / np.sqrt(
                    ref_mean_square * proc_mean_squared
                )
            else:
                signal_cross_covariance[k, n] = 0.0

            reference_mean_square[k, n] = ref_mean_square
            processed_mean_square[k, n] = proc_mean_squared

        # The last (half) windowed segment
        nstart = nstart + nhalf
        nstop = nstart + nhalf
        reference_seg = x[nstart:nstop] * window[0:nhalf]  # Window the reference
        processed_seg = y[nstart:nstop] * window[0:nhalf]  # Window the processed signal
        reference_seg = reference_seg - np.mean(reference_seg)  # Make 0-mean
        processed_seg = processed_seg - np.mean(processed_seg)
        # Normalize signal MS value by the window
        ref_mean_square = np.sum(reference_seg**2) * halfsum2
        proc_mean_squared = np.sum(processed_seg**2) * halfsum2

        correlation = np.correlate(reference_seg, processed_seg, "full")
        correlation = correlation[
            int(len(reference_seg) - 1 - maxlag) : int(maxlag + len(reference_seg))
        ]

        unbiased_cross_correlation = np.max(np.abs(correlation * half_corr))
        if (ref_mean_square > small) and (proc_mean_squared > small):
            # Normalized cross-covariance
            signal_cross_covariance[k, nseg - 1] = unbiased_cross_correlation / np.sqrt(
                ref_mean_square * proc_mean_squared
            )
        else:
            signal_cross_covariance[k, nseg - 1] = 0.0

        # Save the referenceand processed MS level
        reference_mean_square[k, nseg - 1] = ref_mean_square
        processed_mean_square[k, nseg - 1] = proc_mean_squared

    # Limit the cross-covariance to lie between 0 and 1
    signal_cross_covariance = np.clip(signal_cross_covariance, 0, 1)

    # Adjust the BM magnitude to correspond to the envelope in dB SL
    reference_mean_square *= 2.0
    processed_mean_square *= 2.0

    return signal_cross_covariance, reference_mean_square, processed_mean_square


def ave_covary2(
    signal_cross_covariance: np.ndarray,
    reference_signal_mean_square: np.ndarray,
    threshold_db,
    lp_filter_order=None,
    freq_cutoff=None,
):
    """
    Compute the average cross-covariance between the reference and processed
    signals in each auditory band.

    The silent time-frequency tiles are removed from consideration. The
    cross-covariance is computed for each segment in each frequency band. The
    values are weighted by 1 for inclusion or 0 if the tile is below
    threshold. The sum of the covariance values across time and frequency are
    then divided by the total number of tiles above thresold. The calculation
    is a modification of Tan et al.[1]_ . The cross-covariance is also output
    with a frequency weighting that reflects the loss of IHC synchronization at high
    frequencies Johnson[2]_.

    Arguments:
        signal_cross_covariance (np.array): [nchan,nseg] of cross-covariance values
        reference_signal_mean_square (np.array): [nchan,nseg] of reference signal MS
            values
        threshold_db (): threshold in dB SL to include segment ave over freq in
            average
        lp_filter (list): LP filter order
        freq_cutoff (list): Cutoff frequencies in Hz

    Returns:
        average_covariance (): cross-covariance in segments averaged over time and
            frequency
        ihc_sync_covariance (): cross-coraviance array, 6 different weightings for loss
            of IHC synchronization at high frequencies:
              LP Filter Order     Cutoff Freq, kHz
                1              1.5
                3              2.0
                5              2.5, 3.0, 3.5, 4.0

    References:

    .. [1] Tan CT, Moore, BCJ, Zacharov N, Mattila VV (2004) Predicting the Perceived
           Quality of Nonlinearly Distorted Music and Speech Signals. J Audio Eng Soc
           52(9):900-914. Available at.
           <http://www.aes.org/e-lib/browse.cfm?elib=13013>.

    .. [2] Johnson DH (1980) The relationship between spike rate and synchrony in
           responses of auditory‐nerve fibers to single tones J Acoustocal Soc of Am
           68:1115 Available at.
           <https://doi.org/10.1121/1.384982>

    Updates:
        James M. Kates, 28 August 2012.
        Adjusted for BM vibration in dB SL, 30 October 2012.
        Threshold for including time-freq tile modified, 30 January 2013.
        Version for different sync loss, 15 February 2013.
        Translated from MATLAB to Python by Gerardo Roa Dabike, September 2022.
    """

    # Array dimensions
    n_channels = signal_cross_covariance.shape[0]

    # Initialize the LP filter for loss of IHC synchronization
    # Center frequencies in Hz on an ERB scale
    _center_freq = center_frequency(n_channels)
    # Default LP filter order
    if lp_filter_order is None:
        lp_filter_order = np.array([1, 3, 5, 5, 5, 5])
    # Default cutoff frequencies in Hz
    if freq_cutoff is None:
        freq_cutoff = 1000 * np.array([1.5, 2.0, 2.5, 3.0, 3.5, 4.0])
    fsync = np.zeros((6, n_channels))  # Array of filter freq resp vs band center freq
    for n in range(6):
        fc2p = freq_cutoff[n] ** (2 * lp_filter_order[n])
        freq2p = _center_freq ** (2 * lp_filter_order[n])
        fsync[n, :] = np.sqrt(fc2p / (fc2p + freq2p))

    # Find the segments that lie sufficiently above the threshold.
    # Convert squared amplitude to dB envelope
    signal_rms = np.sqrt(reference_signal_mean_square)
    # Linear amplitude (specific loudness)
    signal_linear_amplitude = 10 ** (signal_rms / 20)
    # Intensity averaged over frequency bands
    reference_mean = np.sum(signal_linear_amplitude, 0) / n_channels
    # Convert back to dB (loudness in phons)
    reference_mean = 20 * np.log10(reference_mean)
    # Identify those segments above threshold
    index = np.argwhere(reference_mean > threshold_db).T
    if index.size != 1:
        index = index.squeeze()
    nseg = index.shape[0]  # Number of segments above threshold

    # Exit if not enough segments above zero
    if nseg <= 1:
        logger.warning(
            "Function AveCovary2: Ave signal below threshold, outputs set to 0."
        )
        average_covariance = 0
        # syncov = 0
        ihc_sync_covariance = [0] * 6
        return average_covariance, ihc_sync_covariance

    # Remove the silent segments
    signal_cross_covariance = signal_cross_covariance[:, index]
    signal_rms = signal_rms[:, index]

    # Compute the time-frequency weights. The weight=1 if a segment in a
    # frequency band is above threshold, and weight=0 if below threshold.
    weight = np.zeros((n_channels, nseg))  # No IHC synchronization roll-off

    # Loss of IHC synchronization at high frequencies
    wsync = np.zeros((6, n_channels, nseg))

    weight[signal_rms > threshold_db] = 1

    # TODO: The following can surely be vectorized
    for k in range(n_channels):
        for n in range(nseg):
            # Thresh in dB SL for including time-freq tile
            if signal_rms[k, n] > threshold_db:
                wsync[:, k, n] = fsync[:, k]

    # # ChatGPT suggests the followig, but it does not work: :-)
    # mask = signal_rms > threshold_db
    # wsync[:, mask] = fsync[:, None, :][mask]

    # Sum the weighted covariance values
    # Sum of weighted time-freq tiles
    csum = np.sum(np.sum(weight * signal_cross_covariance))

    wsum = np.sum(np.sum(weight))  # Total number of tiles above thresold

    tiles_above_threshold = np.zeros(6)

    # Sum of weighted time-freq tiles
    sum_weighted_time_freq = np.sum(wsync * signal_cross_covariance, axis=(1, 2))

    tiles_above_threshold = np.sum(wsync, axis=(1, 2))

    # Exit if not enough segments above zero
    if wsum < 1:
        average_covariance = 0
        logger.warning(
            "Function AveCovary2: Signal tiles below threshold, outputs set to 0."
        )
    else:
        average_covariance = csum / wsum
    ihc_sync_covariance = sum_weighted_time_freq / tiles_above_threshold

    return average_covariance, ihc_sync_covariance<|MERGE_RESOLUTION|>--- conflicted
+++ resolved
@@ -1432,22 +1432,6 @@
     the 8 modulation frequencies.
 
     Arguments:
-<<<<<<< HEAD
-    reference (): subsampled input signal envelope in dB SL in each critical band
-    distorted (): subsampled distorted output signal envelope
-    threshold (): threshold in dB SPL to include segment in calculation
-    add_noise (): additive Gaussian noise to ensure 0 cross-corr at low levels
-    segment_size (): segment size in ms used for the envelope LP filter (8 msec)
-    n_cepstral_coef (int): Number of cepstral coefficients
-
-    Returns:
-    mel_cepstral_average (): average of the modulation correlations across analysis frequency
-        bands and modulation frequency bands, basis functions 2 -6
-    mel_cepstral_low (): average over the four lower mod freq bands, 0 - 20 Hz
-    mel_cepstral_high (): average over the four higher mod freq bands, 20 - 125 Hz
-    mel_cepstral_modulation (): vector of cross-correlations by modulation frequency,
-            averaged over analysis frequency band
-=======
         reference (): subsampled input signal envelope in dB SL in each critical band
         distorted (): subsampled distorted output signal envelope
         threshold (): threshold in dB SPL to include segment in calculation
@@ -1462,7 +1446,6 @@
         mel_cepstral_high (): average over the four higher mod freq bands, 20 - 125 Hz
         mel_cepstral_modulation (): vector of cross-correlations by modulation
             frequency, averaged over ananlysis frequency band
->>>>>>> 26b5b3eb
 
     Updates:
         James M. Kates, 24 October 2006.
