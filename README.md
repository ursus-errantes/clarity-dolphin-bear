<<<<<<< HEAD
## Machine learning challenges for hearing aid processing
=======
## Machine learning challenges for hearing aid processing.
>>>>>>> eb75c6dc

<p align="center">
  <img src="docs/images/earfinal_clarity_customColour.png" alt="drawing" width="200" hspace="40"/>
  <img src="docs/images/cadenza_logo.png" alt="Cadenza Challenge" width="250" hspace="40"/>
</p>

We are organising a series of machine learning challenges to enhance hearing-aid signal processing and to better predict
how people perceive speech-in-noise (Clarity) and speech-in-music (Cadenza). For further details of the Clarity Project
visit [the Clarity project website](http://claritychallenge.org/), and for details of our latest Clarity challenges
visit our [challenge documentation site](https://claritychallenge.github.io/clarity_CC_doc/). You can contact the
Clarity Team by email at [claritychallengecontact@gmail.com](claritychallengecontact@gmail.com). For further details of
the Cadenza Project visit [the Cadenza project website](http://cadenzachallenge.org/), and to find out about the latest
Cadenza challenges join the [Cadenza Challenge Group](https://groups.google.com/g/cadenza-challenge).

In this repository, you will find code to support all Clarity and Cadenza Challenges, including baselines, toolkits, and
systems from participants. **We encourage you to make your system/model open source and contribute to this repository.**

<<<<<<< HEAD
### The 2nd Clarity Enhancement Challenge (CEC2) Online Workshop [Register Now!](https://claritychallenge.org/clarity2022-CEC2-workshop/) :fire::fire::fire:
=======
## Current Events
>>>>>>> eb75c6dc

- The 2nd Clarity Enhancement Challenge (CEC2) Online Workshop - December 12th - [Register Now!](https://claritychallenge.org/clarity2022-CEC2-workshop/):fire::fire::fire:
- The ICASSP 2023 Clarity Challenge - Open Now [visit the website](https://claritychallenge.org/ICASSP2023_announcement_page/) for details on how to take part. Closing Feb 8th.
## Installation

### PyPI

Clarity is available on the [Python Package Index (PyPI)](https://pypi.org/project/pyclarity) to install create and/or
activate a virtual environment and then use `pip` to install.

``` bash
conda create --name clarity python=3.8
conda activate clarity

pip install pyclarity
```

### GitHub Cloning

```bash
# First clone the repo
git clone https://github.com/claritychallenge/clarity.git
cd clarity

# Second create & activate environment with conda, see https://docs.conda.io/projects/conda/en/latest/user-guide/install/index.html
conda create --name clarity python=3.8
conda activate clarity

# Last install with pip
pip install -e .
```

### GitHub pip install

Alternatively `pip` allows you to install packages from GitHub sources directly. The following will install the current
`main` branch.

``` bash
pip install -e git+https://github.com/claritychallenge/clarity.git@main
```

## Challenges

Current challenge(s)

- [The ICASSP 2023 Enhancement Challenge](./recipes/icassp2023)

Upcoming challenges

- The first Cadenza Challenge will launch Spring 2023. Join the [Cadenza Challenge
  Group](https://groups.google.com/g/cadenza-challenge) to keep up-to-date on developments.
- The 2nd Clarity Prediction Challenge is due to launch in February 2023.

Previous challenges

- [The 1st Clarity Prediction Challenge (CPC1)](./recipes/cpc1)
- [The 1st Clarity Enhancement Challenge (CEC1)](./recipes/cec1)
- [The 2nd Clarity Enhancement Challenge (CEC2)](./recipes/cec2)

## Available tools

We provide also a number of tools in this repository:

- **Hearing loss simulation**
  - [Cambridge MSBG hearing loss simulator](./clarity/evaluator/msbg): descriptions can be found in the [CEC1
      description](./recipes/cec1); an usage example can be found in the [CEC1 baseline](./recipes/cec1/baseline)
      evaluation script `evaluate.py`.
- **Objective intelligibility measurement**
<<<<<<< HEAD
  - [Modified binaural STOI (MBSTOI)](./clarity/evaluator/mbstoi/mbstoi.py): a python implementation of MBSTOI. It is
      jointly used with the MSBG hearing loss model in the [CEC1 baseline](./recipes/cec1/baseline). The official matlab
      implementation can be found here: <http://ah-andersen.net/code/>
  - [Hearing-aid speech perception index (HASPI)](./clarity/evaluator/haspi/haspi.py): a python implementation of
      HASPI Version 2, and the better-ear HASPI for binaural speech signals. For official matlab implementation, request
      here: <https://www.colorado.edu/lab/hearlab/resources>
- **Hearing aid enhancement**
  - [Cambridge hearing aid fitting (CAMFIT)](./clarity/enhancer/gha/gainrule_camfit.py): a python implementation of
      CAMFIT, translated from the [HörTech Open Master Hearing Aid (OpenMHA)](http://www.openmha.org/about/); the CAMFIT
      is used together with OpenMHA enhancement as the [CEC1 baseline](./recipes/cec1/baseline), see `enhance.py`.
  - [NAL-R hearing aid fitting](./clarity/enhancer/nalr.py): a python implementation of NAL-R prescription fitting. It
      is used as the [CEC2 baseline](./recipes/cec2/baseline), see `enhance.py`.
=======
    - [Modified binaural STOI (MBSTOI)](./clarity/evaluator/mbstoi/mbstoi.py): a Python implementation of MBSTOI. It is
      jointly used with the MSBG hearing loss model in the [CEC1 baseline](./recipes/cec1/baseline). The official matlab
      implementation can be found here: http://ah-andersen.net/code/
    - [Hearing-aid speech perception index (HASPI)](./clarity/evaluator/haspi/haspi.py): a Python implementation of
      HASPI Version 2, and the better-ear HASPI for binaural speech signals. For official matlab implementation, request here: https://www.colorado.edu/lab/hearlab/resources
    - [Hearing-aid speech quality index (HASQI)](./clarity/evaluator/hasqi/hasqi.py): a Python implementation of
      HASQI Version 2, and the better-ear HASQI for binaural speech signals.
    - [Hearing-aid audio quality index (HAAQI)](./clarity/evaluator/haaqi/haaqi.py): a Python implementation of
      HAAQI.
- **Hearing aid enhancement**
    - [Cambridge hearing aid fitting (CAMFIT)](./clarity/enhancer/gha/gainrule_camfit.py): a Python implementation of CAMFIT, translated from the [HörTech Open Master Hearing Aid (OpenMHA)](http://www.openmha.org/about/); the CAMFIT is used together with OpenMHA enhancement as the [CEC1 baseline](./recipes/cec1/baseline), see `enhance.py`.
    - [NAL-R hearing aid fitting](./clarity/enhancer/nalr.py): a Python implementation of NAL-R prescription fitting. It is used as the [CEC2 baseline](./recipes/cec2/baseline), see `enhance.py`.
>>>>>>> eb75c6dc

In addition, differentiable approximation to some tools are provided:

- [x] [Differentiable MSBG hearing loss model](./clarity/predictor/torch_msbg.py). See also the BUT implementation:
      <https://github.com/BUTSpeechFIT/torch_msbg_mbstoi>
- [ ] Differentiable HASPI (coming)

## Open-source systems

- CPC1:
  - [Exploiting Hidden Representations from a DNN-based Speech Recogniser for Speech Intelligibility Prediction in
    Hearing-impaired Listeners](./recipes/cpc1/e032_sheffield)
  - [Unsupervised Uncertainty Measures of Automatic Speech Recognition for Non-intrusive Speech Intelligibility
    Prediction](./recipes/cpc1/e029_sheffield)
- CEC1:
  - [A Two-Stage End-to-End System for Speech-in-Noise Hearing Aid Processing](./recipes/cec1/e009_sheffield)<|MERGE_RESOLUTION|>--- conflicted
+++ resolved
@@ -1,8 +1,5 @@
-<<<<<<< HEAD
-## Machine learning challenges for hearing aid processing
-=======
-## Machine learning challenges for hearing aid processing.
->>>>>>> eb75c6dc
+# Machine learning challenges for hearing aid processing
+
 
 <p align="center">
   <img src="docs/images/earfinal_clarity_customColour.png" alt="drawing" width="200" hspace="40"/>
@@ -20,11 +17,7 @@
 In this repository, you will find code to support all Clarity and Cadenza Challenges, including baselines, toolkits, and
 systems from participants. **We encourage you to make your system/model open source and contribute to this repository.**
 
-<<<<<<< HEAD
-### The 2nd Clarity Enhancement Challenge (CEC2) Online Workshop [Register Now!](https://claritychallenge.org/clarity2022-CEC2-workshop/) :fire::fire::fire:
-=======
 ## Current Events
->>>>>>> eb75c6dc
 
 - The 2nd Clarity Enhancement Challenge (CEC2) Online Workshop - December 12th - [Register Now!](https://claritychallenge.org/clarity2022-CEC2-workshop/):fire::fire::fire:
 - The ICASSP 2023 Clarity Challenge - Open Now [visit the website](https://claritychallenge.org/ICASSP2023_announcement_page/) for details on how to take part. Closing Feb 8th.
@@ -82,7 +75,6 @@
 
 - [The 1st Clarity Prediction Challenge (CPC1)](./recipes/cpc1)
 - [The 1st Clarity Enhancement Challenge (CEC1)](./recipes/cec1)
-- [The 2nd Clarity Enhancement Challenge (CEC2)](./recipes/cec2)
 
 ## Available tools
 
@@ -93,20 +85,6 @@
       description](./recipes/cec1); an usage example can be found in the [CEC1 baseline](./recipes/cec1/baseline)
       evaluation script `evaluate.py`.
 - **Objective intelligibility measurement**
-<<<<<<< HEAD
-  - [Modified binaural STOI (MBSTOI)](./clarity/evaluator/mbstoi/mbstoi.py): a python implementation of MBSTOI. It is
-      jointly used with the MSBG hearing loss model in the [CEC1 baseline](./recipes/cec1/baseline). The official matlab
-      implementation can be found here: <http://ah-andersen.net/code/>
-  - [Hearing-aid speech perception index (HASPI)](./clarity/evaluator/haspi/haspi.py): a python implementation of
-      HASPI Version 2, and the better-ear HASPI for binaural speech signals. For official matlab implementation, request
-      here: <https://www.colorado.edu/lab/hearlab/resources>
-- **Hearing aid enhancement**
-  - [Cambridge hearing aid fitting (CAMFIT)](./clarity/enhancer/gha/gainrule_camfit.py): a python implementation of
-      CAMFIT, translated from the [HörTech Open Master Hearing Aid (OpenMHA)](http://www.openmha.org/about/); the CAMFIT
-      is used together with OpenMHA enhancement as the [CEC1 baseline](./recipes/cec1/baseline), see `enhance.py`.
-  - [NAL-R hearing aid fitting](./clarity/enhancer/nalr.py): a python implementation of NAL-R prescription fitting. It
-      is used as the [CEC2 baseline](./recipes/cec2/baseline), see `enhance.py`.
-=======
     - [Modified binaural STOI (MBSTOI)](./clarity/evaluator/mbstoi/mbstoi.py): a Python implementation of MBSTOI. It is
       jointly used with the MSBG hearing loss model in the [CEC1 baseline](./recipes/cec1/baseline). The official matlab
       implementation can be found here: http://ah-andersen.net/code/
@@ -119,7 +97,6 @@
 - **Hearing aid enhancement**
     - [Cambridge hearing aid fitting (CAMFIT)](./clarity/enhancer/gha/gainrule_camfit.py): a Python implementation of CAMFIT, translated from the [HörTech Open Master Hearing Aid (OpenMHA)](http://www.openmha.org/about/); the CAMFIT is used together with OpenMHA enhancement as the [CEC1 baseline](./recipes/cec1/baseline), see `enhance.py`.
     - [NAL-R hearing aid fitting](./clarity/enhancer/nalr.py): a Python implementation of NAL-R prescription fitting. It is used as the [CEC2 baseline](./recipes/cec2/baseline), see `enhance.py`.
->>>>>>> eb75c6dc
 
 In addition, differentiable approximation to some tools are provided:
 
